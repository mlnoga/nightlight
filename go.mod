module github.com/mlnoga/nightlight

go 1.17

require (
	github.com/gin-gonic/gin v1.9.1
	github.com/klauspost/cpuid v1.3.0
	github.com/lucasb-eyer/go-colorful v1.2.0
	github.com/pbnjay/memory v0.0.0-20190104145345-974d429e7ae4
	github.com/valyala/fastrand v1.0.0
	gonum.org/v1/gonum v0.6.1
)

require (
	github.com/bytedance/sonic v1.9.1 // indirect
	github.com/chenzhuoyu/base64x v0.0.0-20221115062448-fe3a3abad311 // indirect
	github.com/gabriel-vasile/mimetype v1.4.2 // indirect
	github.com/gin-contrib/sse v0.1.0 // indirect
	github.com/go-playground/locales v0.14.1 // indirect
	github.com/go-playground/universal-translator v0.18.1 // indirect
	github.com/go-playground/validator/v10 v10.14.0 // indirect
	github.com/goccy/go-json v0.10.2 // indirect
	github.com/json-iterator/go v1.1.12 // indirect
	github.com/klauspost/cpuid/v2 v2.2.4 // indirect
	github.com/leodido/go-urn v1.2.4 // indirect
	github.com/mattn/go-isatty v0.0.19 // indirect
	github.com/modern-go/concurrent v0.0.0-20180306012644-bacd9c7ef1dd // indirect
	github.com/modern-go/reflect2 v1.0.2 // indirect
	github.com/pelletier/go-toml/v2 v2.0.8 // indirect
	github.com/twitchyliquid64/golang-asm v0.15.1 // indirect
	github.com/ugorji/go/codec v1.2.11 // indirect
	golang.org/x/arch v0.3.0 // indirect
	golang.org/x/crypto v0.9.0 // indirect
	golang.org/x/exp v0.0.0-20190125153040-c74c464bbbf2 // indirect
<<<<<<< HEAD
	golang.org/x/image v0.13.0 // indirect
	golang.org/x/net v0.7.0 // indirect
	golang.org/x/sys v0.5.0 // indirect
	golang.org/x/text v0.13.0 // indirect
	golang.org/x/tools v0.6.0 // indirect
	google.golang.org/protobuf v1.28.1 // indirect
=======
	golang.org/x/net v0.10.0 // indirect
	golang.org/x/sys v0.8.0 // indirect
	golang.org/x/text v0.9.0 // indirect
	golang.org/x/tools v0.6.0 // indirect
	google.golang.org/protobuf v1.30.0 // indirect
>>>>>>> cfa70063
	gopkg.in/yaml.v3 v3.0.1 // indirect
)<|MERGE_RESOLUTION|>--- conflicted
+++ resolved
@@ -8,6 +8,7 @@
 	github.com/lucasb-eyer/go-colorful v1.2.0
 	github.com/pbnjay/memory v0.0.0-20190104145345-974d429e7ae4
 	github.com/valyala/fastrand v1.0.0
+	golang.org/x/image v0.13.0
 	gonum.org/v1/gonum v0.6.1
 )
 
@@ -32,19 +33,10 @@
 	golang.org/x/arch v0.3.0 // indirect
 	golang.org/x/crypto v0.9.0 // indirect
 	golang.org/x/exp v0.0.0-20190125153040-c74c464bbbf2 // indirect
-<<<<<<< HEAD
-	golang.org/x/image v0.13.0 // indirect
-	golang.org/x/net v0.7.0 // indirect
-	golang.org/x/sys v0.5.0 // indirect
+	golang.org/x/net v0.10.0 // indirect
+	golang.org/x/sys v0.8.0 // indirect
 	golang.org/x/text v0.13.0 // indirect
 	golang.org/x/tools v0.6.0 // indirect
-	google.golang.org/protobuf v1.28.1 // indirect
-=======
-	golang.org/x/net v0.10.0 // indirect
-	golang.org/x/sys v0.8.0 // indirect
-	golang.org/x/text v0.9.0 // indirect
-	golang.org/x/tools v0.6.0 // indirect
 	google.golang.org/protobuf v1.30.0 // indirect
->>>>>>> cfa70063
 	gopkg.in/yaml.v3 v3.0.1 // indirect
 )